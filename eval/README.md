--- conflicted
+++ resolved
@@ -1,27 +1,5 @@
 # Alpha-CLIP evaluation
 ## Zero-Shot Classification on ImageNet-S
-
-<<<<<<< HEAD
-## Zero-Shot Referring Expression Comprehension on RefCOCO
-=======
-1.prepare [imagenet-s](https://github.com/LUSSeg/ImageNet-S) dataset, only `validation` raw image is needed.
-
-2.download [imagenet_919.json](https://download.openxlab.org.cn/models/SunzeY/AlphaCLIP/weight/imagenet_919.json) we provide as data annotation (generated from imagenet-s annotation). The folder should be structured like
-
-```
-├── eval
-│   ├── data
-│   │   ├── imagenet_919.json
-│   │   └── ImageNetS919
-│   │       └── validation
-```
-
-3.run test script.
-
-```
-cd eval
-python imagenet_s_zs_test.py
-```
 
 ## Zero-Shot Referring Expression Comprehension on RefCOCO
 
@@ -92,4 +70,3 @@
 | ReCLIP [54]    | 45.8    | 46.1 | 47.1 | 47.9     | 50.1 | 45.1 | 59.3     | 59.0 |
 | Red Circle [52]| 49.8    | 58.6 | 39.9 | 55.3     | 63.9 | 45.4 | 59.4     | 58.9 |
 | Alpha-CLIP     | 55.7    | 61.1 | 50.3 | 55.6     | 62.7 | 46.4 | 61.2     | 62.0 |
->>>>>>> cce5aaf5
